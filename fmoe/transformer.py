r'''
Adaption to act as the MLP layer using an MoE MLP layer in transformer.
'''
import torch
import torch.nn as nn
from .gates import NaiveGate
from .layers import FMoE, FMoELinear


class _Expert(nn.Module):
    r'''
    An expert using 2 FMoELinear modules to speed up the computation of experts
    within one worker.
    '''
    def __init__(self, num_expert, d_model, d_hidden, activation, rank=0):
        super().__init__()
        self.htoh4 = FMoELinear(num_expert, d_model, d_hidden,
                bias=True, rank=rank)
        self.h4toh = FMoELinear(num_expert, d_hidden, d_model,
                bias=True, rank=rank)
        self.activation = activation

    def forward(self, inp, fwd_expert_count):
        r'''
        First expand input to 4h (the hidden size is variable, but is called h4
        for convenience). Then perform activation. Finally shirink back to h.
        '''
        x = self.htoh4(inp, fwd_expert_count)
        x = self.activation(x)
        x = self.h4toh(x, fwd_expert_count)
        return x


class FMoETransformerMLP(FMoE):
    r'''
    A complete MoE MLP module in a Transformer block.
    * `activation` is the activation function to be used in MLP in each expert.
    * `d_hidden` is the dimension of the MLP layer.
    '''
    def __init__(
        self,
        num_expert=32,
        d_model=1024,
        d_hidden=4096,
        world_size=1,
        mp_group=None,
        activation=torch.nn.GELU(),
        gate=NaiveGate,
        top_k=2,
<<<<<<< HEAD
        do_lnorm=False,
        pre_lnorm=False,
        add_residual=False,
        expert_dp_comm='none'
=======
        expert_dp_comm='none',
>>>>>>> 1cfc5462
    ):
        super().__init__(num_expert=num_expert, d_model=d_model, gate=gate,
                top_k=top_k, world_size=world_size, mp_group=mp_group)
        self.experts = _Expert(num_expert, d_model, d_hidden, activation,
                rank=self.mp_rank)
<<<<<<< HEAD
        self.pre_lnorm = pre_lnorm
        if do_lnorm:
            self.layer_norm = nn.LayerNorm(d_model)
            self.pre_lnorm = pre_lnorm
        else:
            self.pre_lnorm = None
        self.add_residual = add_residual
=======
>>>>>>> 1cfc5462
        self.mark_parallel_comm(expert_dp_comm)

    def forward(self, inp: torch.Tensor):
        r'''
        This module wraps up the FMoE module with reshape, residual and layer
        normalization.
        '''
        original_shape = inp.shape
        inp = inp.reshape(-1, self.d_model)
<<<<<<< HEAD
        if self.pre_lnorm is not None and self.pre_lnorm:
            inp = self.layer_norm(inp)
        output = super().forward(inp)
        if self.pre_lnorm is not None and not self.pre_lnorm:
            output = self.layer_norm(output)
        if self.add_residual:
            output += inp
=======
        output = super().forward(inp)
>>>>>>> 1cfc5462
        return output.reshape(original_shape)<|MERGE_RESOLUTION|>--- conflicted
+++ resolved
@@ -47,29 +47,12 @@
         activation=torch.nn.GELU(),
         gate=NaiveGate,
         top_k=2,
-<<<<<<< HEAD
-        do_lnorm=False,
-        pre_lnorm=False,
-        add_residual=False,
         expert_dp_comm='none'
-=======
-        expert_dp_comm='none',
->>>>>>> 1cfc5462
     ):
         super().__init__(num_expert=num_expert, d_model=d_model, gate=gate,
                 top_k=top_k, world_size=world_size, mp_group=mp_group)
         self.experts = _Expert(num_expert, d_model, d_hidden, activation,
                 rank=self.mp_rank)
-<<<<<<< HEAD
-        self.pre_lnorm = pre_lnorm
-        if do_lnorm:
-            self.layer_norm = nn.LayerNorm(d_model)
-            self.pre_lnorm = pre_lnorm
-        else:
-            self.pre_lnorm = None
-        self.add_residual = add_residual
-=======
->>>>>>> 1cfc5462
         self.mark_parallel_comm(expert_dp_comm)
 
     def forward(self, inp: torch.Tensor):
@@ -79,15 +62,5 @@
         '''
         original_shape = inp.shape
         inp = inp.reshape(-1, self.d_model)
-<<<<<<< HEAD
-        if self.pre_lnorm is not None and self.pre_lnorm:
-            inp = self.layer_norm(inp)
         output = super().forward(inp)
-        if self.pre_lnorm is not None and not self.pre_lnorm:
-            output = self.layer_norm(output)
-        if self.add_residual:
-            output += inp
-=======
-        output = super().forward(inp)
->>>>>>> 1cfc5462
         return output.reshape(original_shape)